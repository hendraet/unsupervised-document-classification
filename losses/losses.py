--- conflicted
+++ resolved
@@ -110,21 +110,13 @@
 
 
 class SCANLoss(nn.Module):
-<<<<<<< HEAD
-    def __init__(self, target=None, entropy_weight=2.0, temperature=1.0):
-=======
     def __init__(self, target=None, entropy_weight=2.0, contrastive=False, transitive=False):
->>>>>>> db2afa6d
         super(SCANLoss, self).__init__()
         self.softmax = nn.Softmax(dim=1)
         self.bce = nn.BCELoss()
         self.entropy_weight = entropy_weight  # Default = 2.0
-<<<<<<< HEAD
-        self.temperature = temperature
-=======
         self.contrastive = contrastive
         self.transitive = transitive
->>>>>>> db2afa6d
 
         if target is not None:
             self.target = torch.FloatTensor(target).cuda()
@@ -139,17 +131,6 @@
         output:
             - Loss
         """
-<<<<<<< HEAD
-        # Softmax
-        b, n = anchors.size()
-        anchors_prob = self.softmax(anchors)
-        positives_prob = self.softmax(neighbors)
-
-        # Similarity in output space
-        similarity = torch.bmm(anchors_prob.view(b, 1, n), positives_prob.view(b, n, 1)).squeeze()
-        ones = torch.ones_like(similarity)
-        consistency_loss = self.bce(similarity, ones)
-=======
         if self.contrastive:
             similarity = anchors_prob @ positives_prob.T
             labels = torch.zeros_like(similarity)
@@ -170,7 +151,6 @@
             similarity = torch.bmm(anchors_prob.view(b, 1, n), positives_prob.view(b, n, 1)).squeeze()
             ones = torch.ones_like(similarity)
             consistency_loss = self.bce(similarity, ones)
->>>>>>> db2afa6d
 
         # Entropy loss
         if self.target is not None:
